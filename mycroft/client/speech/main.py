# Copyright 2016 Mycroft AI, Inc.
#
# This file is part of Mycroft Core.
#
# Mycroft Core is free software: you can redistribute it and/or modify
# it under the terms of the GNU General Public License as published by
# the Free Software Foundation, either version 3 of the License, or
# (at your option) any later version.
#
# Mycroft Core is distributed in the hope that it will be useful,
# but WITHOUT ANY WARRANTY; without even the implied warranty of
# MERCHANTABILITY or FITNESS FOR A PARTICULAR PURPOSE.  See the
# GNU General Public License for more details.
#
# You should have received a copy of the GNU General Public License
# along with Mycroft Core.  If not, see <http://www.gnu.org/licenses/>.


import re
import sys
from threading import Thread, Lock
import time

from mycroft.client.enclosure.api import EnclosureAPI
from mycroft.client.speech.listener import RecognizerLoop
from mycroft.configuration import ConfigurationManager
from mycroft.identity import IdentityManager
from mycroft.messagebus.client.ws import WebsocketClient
from mycroft.messagebus.message import Message
from mycroft.tts import TTSFactory
<<<<<<< HEAD
from mycroft.util import kill, create_signal, check_for_signal
=======
from mycroft.util import kill, create_signal, check_for_signal, stop_speaking
>>>>>>> 8629bb9e
from mycroft.util.log import getLogger
from mycroft.lock import Lock as PIDLock  # Create/Support PID locking file

logger = getLogger("SpeechClient")
ws = None
tts = None
tts_hash = None
lock = Lock()
loop = None
_last_stop_signal = 0

config = ConfigurationManager.get()


def handle_record_begin():
    logger.info("Begin Recording...")
    ws.emit(Message('recognizer_loop:record_begin'))


def handle_record_end():
    logger.info("End Recording...")
    ws.emit(Message('recognizer_loop:record_end'))


def handle_no_internet():
    logger.debug("Notifying enclosure of no internet connection")
    ws.emit(Message('enclosure.notify.no_internet'))


def handle_wakeword(event):
    logger.info("Wakeword Detected: " + event['utterance'])
    ws.emit(Message('recognizer_loop:wakeword', event))


def handle_utterance(event):
    logger.info("Utterance: " + str(event['utterances']))
    ws.emit(Message('recognizer_loop:utterance', event))


def mute_and_speak(utterance):
    global tts_hash
    global tts

    lock.acquire()
    # update TTS object if configuration has changed
    if tts_hash != hash(str(config.get('tts', ''))):
        tts = TTSFactory.create()
        tts.init(ws)
        tts_hash = hash(str(config.get('tts', '')))

    ws.emit(Message("recognizer_loop:audio_output_start"))
    already_muted = loop.is_muted()
    try:
        logger.info("Speak: " + utterance)
        if not already_muted:
            loop.mute()  # only mute if necessary
        tts.execute(utterance)
    finally:
        if not already_muted:
            loop.unmute()  # restore
        lock.release()
        ws.emit(Message("recognizer_loop:audio_output_end"))


def handle_multi_utterance_intent_failure(event):
    logger.info("Failed to find intent on multiple intents.")
    # TODO: Localize
    mute_and_speak("Sorry, I didn't catch that. Please rephrase your request.")


def handle_speak(event):
    global _last_stop_signal

<<<<<<< HEAD
=======
    # Mild abuse of the signal system to allow other processes to detect
    # when TTS is happening.  See mycroft.util.is_speaking()
    create_signal("isSpeaking")

>>>>>>> 8629bb9e
    utterance = event.data['utterance']
    expect_response = event.data.get('expect_response', False)

    # This is a bit of a hack for Picroft.  The analog audio on a Pi blocks
    # for 30 seconds fairly often, so we don't want to break on periods
    # (decreasing the chance of encountering the block).  But we will
    # keep the split for non-Picroft installs since it give user feedback
    # faster on longer phrases.
    #
    # TODO: Remove or make an option?  This is really a hack, anyway,
    # so we likely will want to get rid of this when not running on Mimic
    if not config.get('enclosure', {}).get('platform') == "picroft":
        start = time.time()
        chunks = re.split(r'(?<!\w\.\w.)(?<![A-Z][a-z]\.)(?<=\.|\?)\s',
                          utterance)
        for chunk in chunks:
            try:
                mute_and_speak(chunk)
            except:
                logger.error('Error in mute_and_speak', exc_info=True)
            if _last_stop_signal > start or check_for_signal('buttonPress'):
                break
    else:
        mute_and_speak(utterance)

    # This check will clear the "signal"
    check_for_signal("isSpeaking")

    if expect_response:
        create_signal('startListening')


def handle_sleep(event):
    loop.sleep()


def handle_wake_up(event):
    loop.awaken()


def handle_mic_mute(event):
    loop.mute()


def handle_mic_unmute(event):
    loop.unmute()


def handle_stop(event):
    global _last_stop_signal
    _last_stop_signal = time.time()
<<<<<<< HEAD
    kill([config.get('tts').get('module')])
    kill(["aplay"])
=======
    stop_speaking()
>>>>>>> 8629bb9e


def handle_paired(event):
    IdentityManager.update(event.data)


def handle_open():
    # TODO: Move this into the Enclosure (not speech client)
    # Reset the UI to indicate ready for speech processing
    EnclosureAPI(ws).reset()


def connect():
    ws.run_forever()


def main():
    global ws
    global loop
    global config
    global tts
    global tts_hash
    lock = PIDLock("voice")
    ws = WebsocketClient()
    config = ConfigurationManager.get()
    tts = TTSFactory.create()
    tts.init(ws)
    tts_hash = config.get('tts')
    ConfigurationManager.init(ws)
    loop = RecognizerLoop()
    loop.on('recognizer_loop:utterance', handle_utterance)
    loop.on('recognizer_loop:record_begin', handle_record_begin)
    loop.on('recognizer_loop:wakeword', handle_wakeword)
    loop.on('recognizer_loop:record_end', handle_record_end)
    loop.on('speak', handle_speak)
    loop.on('recognizer_loop:no_internet', handle_no_internet)
    ws.on('open', handle_open)
    ws.on('speak', handle_speak)
    ws.on(
        'multi_utterance_intent_failure',
        handle_multi_utterance_intent_failure)
    ws.on('recognizer_loop:sleep', handle_sleep)
    ws.on('recognizer_loop:wake_up', handle_wake_up)
    ws.on('mycroft.mic.mute', handle_mic_mute)
    ws.on('mycroft.mic.unmute', handle_mic_unmute)
    ws.on('mycroft.stop', handle_stop)
    ws.on("mycroft.paired", handle_paired)
    event_thread = Thread(target=connect)
    event_thread.setDaemon(True)
    event_thread.start()

    try:
        loop.run()
    except KeyboardInterrupt, e:
        logger.exception(e)
        event_thread.exit()
        sys.exit()


if __name__ == "__main__":
    main()<|MERGE_RESOLUTION|>--- conflicted
+++ resolved
@@ -28,11 +28,7 @@
 from mycroft.messagebus.client.ws import WebsocketClient
 from mycroft.messagebus.message import Message
 from mycroft.tts import TTSFactory
-<<<<<<< HEAD
-from mycroft.util import kill, create_signal, check_for_signal
-=======
 from mycroft.util import kill, create_signal, check_for_signal, stop_speaking
->>>>>>> 8629bb9e
 from mycroft.util.log import getLogger
 from mycroft.lock import Lock as PIDLock  # Create/Support PID locking file
 
@@ -106,13 +102,10 @@
 def handle_speak(event):
     global _last_stop_signal
 
-<<<<<<< HEAD
-=======
     # Mild abuse of the signal system to allow other processes to detect
     # when TTS is happening.  See mycroft.util.is_speaking()
     create_signal("isSpeaking")
 
->>>>>>> 8629bb9e
     utterance = event.data['utterance']
     expect_response = event.data.get('expect_response', False)
 
@@ -164,12 +157,9 @@
 def handle_stop(event):
     global _last_stop_signal
     _last_stop_signal = time.time()
-<<<<<<< HEAD
     kill([config.get('tts').get('module')])
     kill(["aplay"])
-=======
     stop_speaking()
->>>>>>> 8629bb9e
 
 
 def handle_paired(event):
