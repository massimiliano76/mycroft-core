pipeline {
    agent any
    options {
        // Running builds concurrently could cause a race condition with
        // building the Docker image.
        disableConcurrentBuilds()
    }
    triggers {
        cron('0 * * * *')
    }
    stages {
        // Run the build in the against the dev branch to check for compile errors
        stage('Build Docker Image') {
            when {
                anyOf {
                    branch 'testing/behave'
                    branch 'dev'
                    branch 'master'
                    triggeredBy 'TimerTrigger'
                    changeRequest target: 'dev'
                }
            }
            steps {
                sh 'cp test/integrationtests/voigt_kampff/Dockerfile ./'
                sh 'docker build --no-cache -t mycroft-core:latest .'
            }
        }
        stage('Run Integration Tests') {
            when {
                anyOf {
                    branch 'testing/behave'
                    branch 'dev'
                    branch 'master'
                    triggeredBy 'TimerTrigger'
                    changeRequest target: 'dev'
                }
            }
            steps {
<<<<<<< HEAD
                sh 'docker run mycroft-core:latest'
                sh ' docker run \
                    -v "$HOME/mycroft:/root/.mycroft" \
=======
                sh 'docker run \
                    -v "$HOME/voigtmycroft:/root/.mycroft" \
>>>>>>> 72dd8050
                    --device /dev/snd \
                    -e PULSE_SERVER=unix:${XDG_RUNTIME_DIR}/pulse/native \
                    -v ${XDG_RUNTIME_DIR}/pulse/native:${XDG_RUNTIME_DIR}/pulse/native \
                    -v ~/.config/pulse/cookie:/root/.config/pulse/cookie \
<<<<<<< HEAD
                     mycroft-core:latest'
=======
                    mycroft-core:latest'
>>>>>>> 72dd8050
            }
        }
        
    }
    post {
        always('Important stuff') {
            sh 'mv "$HOME/voigtmycroft/behave.html" ./'
            publishHTML (target: [
              allowMissing: false,
              alwaysLinkToLastBuild: false,
              keepAll: true,
              reportDir: '.',
              reportFiles: 'behave.html',
              reportName: "Behave Report"
            ])
            echo 'Cleaning up docker containers and images'
            sh 'docker container prune --force'
            sh 'docker image prune --force'
        }
    }
}<|MERGE_RESOLUTION|>--- conflicted
+++ resolved
@@ -36,23 +36,13 @@
                 }
             }
             steps {
-<<<<<<< HEAD
-                sh 'docker run mycroft-core:latest'
-                sh ' docker run \
-                    -v "$HOME/mycroft:/root/.mycroft" \
-=======
                 sh 'docker run \
                     -v "$HOME/voigtmycroft:/root/.mycroft" \
->>>>>>> 72dd8050
                     --device /dev/snd \
                     -e PULSE_SERVER=unix:${XDG_RUNTIME_DIR}/pulse/native \
                     -v ${XDG_RUNTIME_DIR}/pulse/native:${XDG_RUNTIME_DIR}/pulse/native \
                     -v ~/.config/pulse/cookie:/root/.config/pulse/cookie \
-<<<<<<< HEAD
-                     mycroft-core:latest'
-=======
                     mycroft-core:latest'
->>>>>>> 72dd8050
             }
         }
         
