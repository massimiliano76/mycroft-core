# Copyright 2017 Mycroft AI Inc.
#
# Licensed under the Apache License, Version 2.0 (the "License");
# you may not use this file except in compliance with the License.
# You may obtain a copy of the License at
#
#    http://www.apache.org/licenses/LICENSE-2.0
#
# Unless required by applicable law or agreed to in writing, software
# distributed under the License is distributed on an "AS IS" BASIS,
# WITHOUT WARRANTIES OR CONDITIONS OF ANY KIND, either express or implied.
# See the License for the specific language governing permissions and
# limitations under the License.
#

from mycroft.util.lang.format_en import *
from mycroft.util.lang.format_pt import *
from mycroft.util.lang.format_it import *
from mycroft.util.lang.format_sv import *

from mycroft.util.lang.format_fr import nice_number_fr
from mycroft.util.lang.format_fr import nice_time_fr
from mycroft.util.lang.format_fr import pronounce_number_fr


def nice_number(number, lang="en-us", speech=True, denominators=None):
    """Format a float to human readable functions

    This function formats a float to human understandable functions. Like
    4.5 becomes 4 and a half for speech and 4 1/2 for text
    Args:
        number (int or float): the float to format
        lang (str): code for the language to use
        speech (bool): format for speech (True) or display (False)
        denominators (iter of ints): denominators to use, default [1 .. 20]
    Returns:
        (str): The formatted string.
    """
    # Convert to spoken representation in appropriate language
    lang_lower = str(lang).lower()
    if lang_lower.startswith("en"):
        return nice_number_en(number, speech, denominators)
    elif lang_lower.startswith("pt"):
        return nice_number_pt(number, speech, denominators)
    elif lang_lower.startswith("it"):
<<<<<<< HEAD
        return nice_number_it(number, speech, denominators)
    elif lang_lower.startswith("fr"):
        return nice_number_fr(number, speech, denominators)
=======
        return nice_number_it(result)
    elif lang_lower.startswith("sv"):
        return nice_number_sv(result)
>>>>>>> 7fd63f9d

    # Default to the raw number for unsupported languages,
    # hopefully the STT engine will pronounce understandably.
    return str(number)


def nice_time(dt, lang="en-us", speech=True, use_24hour=False,
              use_ampm=False):
    """
    Format a time to a comfortable human format

    For example, generate 'five thirty' for speech or '5:30' for
    text display.

    Args:
        dt (datetime): date to format (assumes already in local timezone)
        lang (str): code for the language to use
        speech (bool): format for speech (default/True) or display (False)=Fal
        use_24hour (bool): output in 24-hour/military or 12-hour format
        use_ampm (bool): include the am/pm for 12-hour format
    Returns:
        (str): The formatted time string
    """
    lang_lower = str(lang).lower()
    if lang_lower.startswith("en"):
        return nice_time_en(dt, speech, use_24hour, use_ampm)
    elif lang_lower.startswith("it"):
        return nice_time_it(dt, speech, use_24hour, use_ampm)
    elif lang_lower.startswith("fr"):
        return nice_time_fr(dt, speech, use_24hour, use_ampm)

    # TODO: Other languages
    return str(dt)


def pronounce_number(number, lang="en-us", places=2):
    """
    Convert a number to it's spoken equivalent

    For example, '5' would be 'five'

    Args:
        number: the number to pronounce
    Returns:
        (str): The pronounced number
    """
    lang_lower = str(lang).lower()
    if lang_lower.startswith("en"):
        return pronounce_number_en(number, places=places)
    elif lang_lower.startswith("it"):
        return pronounce_number_it(number, places=places)
    elif lang_lower.startswith("fr"):
        return pronounce_number_fr(number, places=places)

    # Default to just returning the numeric value
    return str(number)<|MERGE_RESOLUTION|>--- conflicted
+++ resolved
@@ -43,15 +43,11 @@
     elif lang_lower.startswith("pt"):
         return nice_number_pt(number, speech, denominators)
     elif lang_lower.startswith("it"):
-<<<<<<< HEAD
         return nice_number_it(number, speech, denominators)
     elif lang_lower.startswith("fr"):
         return nice_number_fr(number, speech, denominators)
-=======
-        return nice_number_it(result)
     elif lang_lower.startswith("sv"):
-        return nice_number_sv(result)
->>>>>>> 7fd63f9d
+        return nice_number_sv(number)
 
     # Default to the raw number for unsupported languages,
     # hopefully the STT engine will pronounce understandably.
